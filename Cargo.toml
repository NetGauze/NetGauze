--- conflicted
+++ resolved
@@ -83,11 +83,7 @@
 tonic = { version = "0.12" }
 anyhow = { version = "1" }
 serde_with = { version = "3.11" }
-<<<<<<< HEAD
-indexmap = {version = "2.7",features = ["serde"]}
-=======
+indexmap = {version = "2.7", features = ["serde"]}
 apache-avro = { version = "0.17" }
-indexmap = { version = "2.7" }
 schema_registry_converter = { version = "4.2" }
-rdkafka = { version = "0.37" }
->>>>>>> 544f044a
+rdkafka = { version = "0.37" }